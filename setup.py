--- conflicted
+++ resolved
@@ -10,11 +10,7 @@
       classifiers=['Programming Language :: Python :: 3 :: Only'],
       py_modules=['tap_salesforce'],
       install_requires=[
-<<<<<<< HEAD
-          'requests',
-=======
           'requests==2.20.0',
->>>>>>> f879dccb
           'singer-python==5.3.1',
           'xmltodict==0.11.0',
           'simple-salesforce',
